"""Configuration file parser.

A configuration file consists of sections, lead by a "[section]" header,
and followed by "name: value" entries, with continuations and such in
the style of RFC 822.

Intrinsic defaults can be specified by passing them into the
ConfigParser constructor as a dictionary.

class:

ConfigParser -- responsible for parsing a list of
                    configuration files, and managing the parsed database.

    methods:

    __init__(defaults=None, dict_type=_default_dict, allow_no_value=False,
             delimiters=('=', ':'), comment_prefixes=('#', ';'),
             inline_comment_prefixes=None, strict=True,
             empty_lines_in_values=True, default_section='DEFAULT',
             interpolation=<unset>, converters=<unset>):
        Create the parser. When `defaults' is given, it is initialized into the
        dictionary or intrinsic defaults. The keys must be strings, the values
        must be appropriate for %()s string interpolation.

        When `dict_type' is given, it will be used to create the dictionary
        objects for the list of sections, for the options within a section, and
        for the default values.

        When `delimiters' is given, it will be used as the set of substrings
        that divide keys from values.

        When `comment_prefixes' is given, it will be used as the set of
        substrings that prefix comments in empty lines. Comments can be
        indented.

        When `inline_comment_prefixes' is given, it will be used as the set of
        substrings that prefix comments in non-empty lines.

        When `strict` is True, the parser won't allow for any section or option
        duplicates while reading from a single source (file, string or
        dictionary). Default is True.

        When `empty_lines_in_values' is False (default: True), each empty line
        marks the end of an option. Otherwise, internal empty lines of
        a multiline option are kept as part of the value.

        When `allow_no_value' is True (default: False), options without
        values are accepted; the value presented for these is None.

        When `default_section' is given, the name of the special section is
        named accordingly. By default it is called ``"DEFAULT"`` but this can
        be customized to point to any other valid section name. Its current
        value can be retrieved using the ``parser_instance.default_section``
        attribute and may be modified at runtime.

        When `interpolation` is given, it should be an Interpolation subclass
        instance. It will be used as the handler for option value
        pre-processing when using getters. RawConfigParser object s don't do
        any sort of interpolation, whereas ConfigParser uses an instance of
        BasicInterpolation. The library also provides a ``zc.buildbot``
        inspired ExtendedInterpolation implementation.

        When `converters` is given, it should be a dictionary where each key
        represents the name of a type converter and each value is a callable
        implementing the conversion from string to the desired datatype. Every
        converter gets its corresponding get*() method on the parser object and
        section proxies.

    sections()
        Return all the configuration section names, sans DEFAULT.

    has_section(section)
        Return whether the given section exists.

    has_option(section, option)
        Return whether the given option exists in the given section.

    options(section)
        Return list of configuration options for the named section.

    read(filenames, encoding=None)
        Read and parse the list of named configuration files, given by
        name.  A single filename is also allowed.  Non-existing files
        are ignored.  Return list of successfully read files.

    read_file(f, filename=None)
        Read and parse one configuration file, given as a file object.
        The filename defaults to f.name; it is only used in error
        messages (if f has no `name' attribute, the string `<???>' is used).

    read_string(string)
        Read configuration from a given string.

    read_dict(dictionary)
        Read configuration from a dictionary. Keys are section names,
        values are dictionaries with keys and values that should be present
        in the section. If the used dictionary type preserves order, sections
        and their keys will be added in order. Values are automatically
        converted to strings.

    get(section, option, raw=False, vars=None, fallback=_UNSET)
        Return a string value for the named option.  All % interpolations are
        expanded in the return values, based on the defaults passed into the
        constructor and the DEFAULT section.  Additional substitutions may be
        provided using the `vars' argument, which must be a dictionary whose
        contents override any pre-existing defaults. If `option' is a key in
        `vars', the value from `vars' is used.

    getint(section, options, raw=False, vars=None, fallback=_UNSET)
        Like get(), but convert value to an integer.

    getfloat(section, options, raw=False, vars=None, fallback=_UNSET)
        Like get(), but convert value to a float.

    getboolean(section, options, raw=False, vars=None, fallback=_UNSET)
        Like get(), but convert value to a boolean (currently case
        insensitively defined as 0, false, no, off for False, and 1, true,
        yes, on for True).  Returns False or True.

    items(section=_UNSET, raw=False, vars=None)
        If section is given, return a list of tuples with (name, value) for
        each option in the section. Otherwise, return a list of tuples with
        (section_name, section_proxy) for each section, including DEFAULTSECT.

    remove_section(section)
        Remove the given file section and all its options.

    remove_option(section, option)
        Remove the given option from the given section.

    set(section, option, value)
        Set the given option.

    write(fp, space_around_delimiters=True)
        Write the configuration state in .ini format. If
        `space_around_delimiters' is True (the default), delimiters
        between keys and values are surrounded by spaces.
"""

from collections.abc import MutableMapping
from collections import OrderedDict as _default_dict, ChainMap as _ChainMap
import functools
import io
import itertools
import re
import sys
import warnings

__all__ = ["NoSectionError", "DuplicateOptionError", "DuplicateSectionError",
           "NoOptionError", "InterpolationError", "InterpolationDepthError",
           "InterpolationMissingOptionError", "InterpolationSyntaxError",
           "ParsingError", "MissingSectionHeaderError",
           "ConfigParser", "SafeConfigParser", "RawConfigParser",
           "Interpolation", "BasicInterpolation",  "ExtendedInterpolation",
           "LegacyInterpolation", "SectionProxy", "ConverterMapping",
           "DEFAULTSECT", "MAX_INTERPOLATION_DEPTH"]

DEFAULTSECT = "DEFAULT"

MAX_INTERPOLATION_DEPTH = 10



# exception classes
class Error(Exception):
    """Base class for ConfigParser exceptions."""

    def __init__(self, msg=''):
        self.message = msg
        Exception.__init__(self, msg)

    def __repr__(self):
        return self.message

    __str__ = __repr__


class NoSectionError(Error):
    """Raised when no section matches a requested option."""

    def __init__(self, section):
        Error.__init__(self, 'No section: %r' % (section,))
        self.section = section
        self.args = (section, )


class DuplicateSectionError(Error):
    """Raised when a section is repeated in an input source.

    Possible repetitions that raise this exception are: multiple creation
    using the API or in strict parsers when a section is found more than once
    in a single input file, string or dictionary.
    """

    def __init__(self, section, source=None, lineno=None):
        msg = [repr(section), " already exists"]
        if source is not None:
            message = ["While reading from ", repr(source)]
            if lineno is not None:
                message.append(" [line {0:2d}]".format(lineno))
            message.append(": section ")
            message.extend(msg)
            msg = message
        else:
            msg.insert(0, "Section ")
        Error.__init__(self, "".join(msg))
        self.section = section
        self.source = source
        self.lineno = lineno
        self.args = (section, source, lineno)


class DuplicateOptionError(Error):
    """Raised by strict parsers when an option is repeated in an input source.

    Current implementation raises this exception only when an option is found
    more than once in a single file, string or dictionary.
    """

    def __init__(self, section, option, source=None, lineno=None):
        msg = [repr(option), " in section ", repr(section),
               " already exists"]
        if source is not None:
            message = ["While reading from ", repr(source)]
            if lineno is not None:
                message.append(" [line {0:2d}]".format(lineno))
            message.append(": option ")
            message.extend(msg)
            msg = message
        else:
            msg.insert(0, "Option ")
        Error.__init__(self, "".join(msg))
        self.section = section
        self.option = option
        self.source = source
        self.lineno = lineno
        self.args = (section, option, source, lineno)


class NoOptionError(Error):
    """A requested option was not found."""

    def __init__(self, option, section):
        Error.__init__(self, "No option %r in section: %r" %
                       (option, section))
        self.option = option
        self.section = section
        self.args = (option, section)


class InterpolationError(Error):
    """Base class for interpolation-related exceptions."""

    def __init__(self, option, section, msg):
        Error.__init__(self, msg)
        self.option = option
        self.section = section
        self.args = (option, section, msg)


class InterpolationMissingOptionError(InterpolationError):
    """A string substitution required a setting which was not available."""

    def __init__(self, option, section, rawval, reference):
        msg = ("Bad value substitution: option {!r} in section {!r} contains "
               "an interpolation key {!r} which is not a valid option name. "
               "Raw value: {!r}".format(option, section, reference, rawval))
        InterpolationError.__init__(self, option, section, msg)
        self.reference = reference
        self.args = (option, section, rawval, reference)


class InterpolationSyntaxError(InterpolationError):
    """Raised when the source text contains invalid syntax.

    Current implementation raises this exception when the source text into
    which substitutions are made does not conform to the required syntax.
    """


class InterpolationDepthError(InterpolationError):
    """Raised when substitutions are nested too deeply."""

    def __init__(self, option, section, rawval):
        msg = ("Recursion limit exceeded in value substitution: option {!r} "
               "in section {!r} contains an interpolation key which "
               "cannot be substituted in {} steps. Raw value: {!r}"
               "".format(option, section, MAX_INTERPOLATION_DEPTH,
                         rawval))
        InterpolationError.__init__(self, option, section, msg)
        self.args = (option, section, rawval)


class ParsingError(Error):
    """Raised when a configuration file does not follow legal syntax."""

    def __init__(self, source=None, filename=None):
        # Exactly one of `source'/`filename' arguments has to be given.
        # `filename' kept for compatibility.
        if filename and source:
            raise ValueError("Cannot specify both `filename' and `source'. "
                             "Use `source'.")
        elif not filename and not source:
            raise ValueError("Required argument `source' not given.")
        elif filename:
            source = filename
        Error.__init__(self, 'Source contains parsing errors: %r' % source)
        self.source = source
        self.errors = []
        self.args = (source, )

    @property
    def filename(self):
        """Deprecated, use `source'."""
        warnings.warn(
            "The 'filename' attribute will be removed in future versions.  "
            "Use 'source' instead.",
            DeprecationWarning, stacklevel=2
        )
        return self.source

    @filename.setter
    def filename(self, value):
        """Deprecated, user `source'."""
        warnings.warn(
            "The 'filename' attribute will be removed in future versions.  "
            "Use 'source' instead.",
            DeprecationWarning, stacklevel=2
        )
        self.source = value

    def append(self, lineno, line):
        self.errors.append((lineno, line))
        self.message += '\n\t[line %2d]: %s' % (lineno, line)


class MissingSectionHeaderError(ParsingError):
    """Raised when a key-value pair is found before any section header."""

    def __init__(self, filename, lineno, line):
        Error.__init__(
            self,
            'File contains no section headers.\nfile: %r, line: %d\n%r' %
            (filename, lineno, line))
        self.source = filename
        self.lineno = lineno
        self.line = line
        self.args = (filename, lineno, line)


# Used in parser getters to indicate the default behaviour when a specific
# option is not found it to raise an exception. Created to enable `None' as
# a valid fallback value.
_UNSET = object()


class Interpolation:
    """Dummy interpolation that passes the value through with no changes."""

    def before_get(self, parser, section, option, value, defaults):
        return value

    def before_set(self, parser, section, option, value):
        return value

    def before_read(self, parser, section, option, value):
        return value

    def before_write(self, parser, section, option, value):
        return value


class BasicInterpolation(Interpolation):
    """Interpolation as implemented in the classic ConfigParser.

    The option values can contain format strings which refer to other values in
    the same section, or values in the special default section.

    For example:

        something: %(dir)s/whatever

    would resolve the "%(dir)s" to the value of dir.  All reference
    expansions are done late, on demand. If a user needs to use a bare % in
    a configuration file, she can escape it by writing %%. Other % usage
    is considered a user error and raises `InterpolationSyntaxError'."""

    _KEYCRE = re.compile(r"%\(([^)]+)\)s")

    def before_get(self, parser, section, option, value, defaults):
        L = []
        self._interpolate_some(parser, option, L, value, section, defaults, 1)
        return ''.join(L)

    def before_set(self, parser, section, option, value):
        tmp_value = value.replace('%%', '') # escaped percent signs
        tmp_value = self._KEYCRE.sub('', tmp_value) # valid syntax
        if '%' in tmp_value:
            raise ValueError("invalid interpolation syntax in %r at "
                             "position %d" % (value, tmp_value.find('%')))
        return value

    def _interpolate_some(self, parser, option, accum, rest, section, map,
                          depth):
        rawval = parser.get(section, option, raw=True, fallback=rest)
        if depth > MAX_INTERPOLATION_DEPTH:
            raise InterpolationDepthError(option, section, rawval)
        while rest:
            p = rest.find("%")
            if p < 0:
                accum.append(rest)
                return
            if p > 0:
                accum.append(rest[:p])
                rest = rest[p:]
            # p is no longer used
            c = rest[1:2]
            if c == "%":
                accum.append("%")
                rest = rest[2:]
            elif c == "(":
                m = self._KEYCRE.match(rest)
                if m is None:
                    raise InterpolationSyntaxError(option, section,
                        "bad interpolation variable reference %r" % rest)
                var = parser.optionxform(m.group(1))
                rest = rest[m.end():]
                try:
                    v = map[var]
                except KeyError:
                    raise InterpolationMissingOptionError(
<<<<<<< HEAD
                        option, section, rest, var) from None
=======
                        option, section, rawval, var)
>>>>>>> ac37ba07
                if "%" in v:
                    self._interpolate_some(parser, option, accum, v,
                                           section, map, depth + 1)
                else:
                    accum.append(v)
            else:
                raise InterpolationSyntaxError(
                    option, section,
                    "'%%' must be followed by '%%' or '(', "
                    "found: %r" % (rest,))


class ExtendedInterpolation(Interpolation):
    """Advanced variant of interpolation, supports the syntax used by
    `zc.buildout'. Enables interpolation between sections."""

    _KEYCRE = re.compile(r"\$\{([^}]+)\}")

    def before_get(self, parser, section, option, value, defaults):
        L = []
        self._interpolate_some(parser, option, L, value, section, defaults, 1)
        return ''.join(L)

    def before_set(self, parser, section, option, value):
        tmp_value = value.replace('$$', '') # escaped dollar signs
        tmp_value = self._KEYCRE.sub('', tmp_value) # valid syntax
        if '$' in tmp_value:
            raise ValueError("invalid interpolation syntax in %r at "
                             "position %d" % (value, tmp_value.find('$')))
        return value

    def _interpolate_some(self, parser, option, accum, rest, section, map,
                          depth):
        rawval = parser.get(section, option, raw=True, fallback=rest)
        if depth > MAX_INTERPOLATION_DEPTH:
            raise InterpolationDepthError(option, section, rawval)
        while rest:
            p = rest.find("$")
            if p < 0:
                accum.append(rest)
                return
            if p > 0:
                accum.append(rest[:p])
                rest = rest[p:]
            # p is no longer used
            c = rest[1:2]
            if c == "$":
                accum.append("$")
                rest = rest[2:]
            elif c == "{":
                m = self._KEYCRE.match(rest)
                if m is None:
                    raise InterpolationSyntaxError(option, section,
                        "bad interpolation variable reference %r" % rest)
                path = m.group(1).split(':')
                rest = rest[m.end():]
                sect = section
                opt = option
                try:
                    if len(path) == 1:
                        opt = parser.optionxform(path[0])
                        v = map[opt]
                    elif len(path) == 2:
                        sect = path[0]
                        opt = parser.optionxform(path[1])
                        v = parser.get(sect, opt, raw=True)
                    else:
                        raise InterpolationSyntaxError(
                            option, section,
                            "More than one ':' found: %r" % (rest,))
                except (KeyError, NoSectionError, NoOptionError):
                    raise InterpolationMissingOptionError(
<<<<<<< HEAD
                        option, section, rest, ":".join(path)) from None
=======
                        option, section, rawval, ":".join(path))
>>>>>>> ac37ba07
                if "$" in v:
                    self._interpolate_some(parser, opt, accum, v, sect,
                                           dict(parser.items(sect, raw=True)),
                                           depth + 1)
                else:
                    accum.append(v)
            else:
                raise InterpolationSyntaxError(
                    option, section,
                    "'$' must be followed by '$' or '{', "
                    "found: %r" % (rest,))


class LegacyInterpolation(Interpolation):
    """Deprecated interpolation used in old versions of ConfigParser.
    Use BasicInterpolation or ExtendedInterpolation instead."""

    _KEYCRE = re.compile(r"%\(([^)]*)\)s|.")

    def before_get(self, parser, section, option, value, vars):
        rawval = value
        depth = MAX_INTERPOLATION_DEPTH
        while depth:                    # Loop through this until it's done
            depth -= 1
            if value and "%(" in value:
                replace = functools.partial(self._interpolation_replace,
                                            parser=parser)
                value = self._KEYCRE.sub(replace, value)
                try:
                    value = value % vars
                except KeyError as e:
                    raise InterpolationMissingOptionError(
                        option, section, rawval, e.args[0]) from None
            else:
                break
        if value and "%(" in value:
            raise InterpolationDepthError(option, section, rawval)
        return value

    def before_set(self, parser, section, option, value):
        return value

    @staticmethod
    def _interpolation_replace(match, parser):
        s = match.group(1)
        if s is None:
            return match.group()
        else:
            return "%%(%s)s" % parser.optionxform(s)


class RawConfigParser(MutableMapping):
    """ConfigParser that does not do interpolation."""

    # Regular expressions for parsing section headers and options
    _SECT_TMPL = r"""
        \[                                 # [
        (?P<header>[^]]+)                  # very permissive!
        \]                                 # ]
        """
    _OPT_TMPL = r"""
        (?P<option>.*?)                    # very permissive!
        \s*(?P<vi>{delim})\s*              # any number of space/tab,
                                           # followed by any of the
                                           # allowed delimiters,
                                           # followed by any space/tab
        (?P<value>.*)$                     # everything up to eol
        """
    _OPT_NV_TMPL = r"""
        (?P<option>.*?)                    # very permissive!
        \s*(?:                             # any number of space/tab,
        (?P<vi>{delim})\s*                 # optionally followed by
                                           # any of the allowed
                                           # delimiters, followed by any
                                           # space/tab
        (?P<value>.*))?$                   # everything up to eol
        """
    # Interpolation algorithm to be used if the user does not specify another
    _DEFAULT_INTERPOLATION = Interpolation()
    # Compiled regular expression for matching sections
    SECTCRE = re.compile(_SECT_TMPL, re.VERBOSE)
    # Compiled regular expression for matching options with typical separators
    OPTCRE = re.compile(_OPT_TMPL.format(delim="=|:"), re.VERBOSE)
    # Compiled regular expression for matching options with optional values
    # delimited using typical separators
    OPTCRE_NV = re.compile(_OPT_NV_TMPL.format(delim="=|:"), re.VERBOSE)
    # Compiled regular expression for matching leading whitespace in a line
    NONSPACECRE = re.compile(r"\S")
    # Possible boolean values in the configuration.
    BOOLEAN_STATES = {'1': True, 'yes': True, 'true': True, 'on': True,
                      '0': False, 'no': False, 'false': False, 'off': False}

    def __init__(self, defaults=None, dict_type=_default_dict,
                 allow_no_value=False, *, delimiters=('=', ':'),
                 comment_prefixes=('#', ';'), inline_comment_prefixes=None,
                 strict=True, empty_lines_in_values=True,
                 default_section=DEFAULTSECT,
                 interpolation=_UNSET, converters=_UNSET):

        self._dict = dict_type
        self._sections = self._dict()
        self._defaults = self._dict()
        self._converters = ConverterMapping(self)
        self._proxies = self._dict()
        self._proxies[default_section] = SectionProxy(self, default_section)
        if defaults:
            for key, value in defaults.items():
                self._defaults[self.optionxform(key)] = value
        self._delimiters = tuple(delimiters)
        if delimiters == ('=', ':'):
            self._optcre = self.OPTCRE_NV if allow_no_value else self.OPTCRE
        else:
            d = "|".join(re.escape(d) for d in delimiters)
            if allow_no_value:
                self._optcre = re.compile(self._OPT_NV_TMPL.format(delim=d),
                                          re.VERBOSE)
            else:
                self._optcre = re.compile(self._OPT_TMPL.format(delim=d),
                                          re.VERBOSE)
        self._comment_prefixes = tuple(comment_prefixes or ())
        self._inline_comment_prefixes = tuple(inline_comment_prefixes or ())
        self._strict = strict
        self._allow_no_value = allow_no_value
        self._empty_lines_in_values = empty_lines_in_values
        self.default_section=default_section
        self._interpolation = interpolation
        if self._interpolation is _UNSET:
            self._interpolation = self._DEFAULT_INTERPOLATION
        if self._interpolation is None:
            self._interpolation = Interpolation()
        if converters is not _UNSET:
            self._converters.update(converters)

    def defaults(self):
        return self._defaults

    def sections(self):
        """Return a list of section names, excluding [DEFAULT]"""
        # self._sections will never have [DEFAULT] in it
        return list(self._sections.keys())

    def add_section(self, section):
        """Create a new section in the configuration.

        Raise DuplicateSectionError if a section by the specified name
        already exists. Raise ValueError if name is DEFAULT.
        """
        if section == self.default_section:
            raise ValueError('Invalid section name: %r' % section)

        if section in self._sections:
            raise DuplicateSectionError(section)
        self._sections[section] = self._dict()
        self._proxies[section] = SectionProxy(self, section)

    def has_section(self, section):
        """Indicate whether the named section is present in the configuration.

        The DEFAULT section is not acknowledged.
        """
        return section in self._sections

    def options(self, section):
        """Return a list of option names for the given section name."""
        try:
            opts = self._sections[section].copy()
        except KeyError:
            raise NoSectionError(section) from None
        opts.update(self._defaults)
        return list(opts.keys())

    def read(self, filenames, encoding=None):
        """Read and parse a filename or a list of filenames.

        Files that cannot be opened are silently ignored; this is
        designed so that you can specify a list of potential
        configuration file locations (e.g. current directory, user's
        home directory, systemwide directory), and all existing
        configuration files in the list will be read.  A single
        filename may also be given.

        Return list of successfully read files.
        """
        if isinstance(filenames, str):
            filenames = [filenames]
        read_ok = []
        for filename in filenames:
            try:
                with open(filename, encoding=encoding) as fp:
                    self._read(fp, filename)
            except OSError:
                continue
            read_ok.append(filename)
        return read_ok

    def read_file(self, f, source=None):
        """Like read() but the argument must be a file-like object.

        The `f' argument must be iterable, returning one line at a time.
        Optional second argument is the `source' specifying the name of the
        file being read. If not given, it is taken from f.name. If `f' has no
        `name' attribute, `<???>' is used.
        """
        if source is None:
            try:
                source = f.name
            except AttributeError:
                source = '<???>'
        self._read(f, source)

    def read_string(self, string, source='<string>'):
        """Read configuration from a given string."""
        sfile = io.StringIO(string)
        self.read_file(sfile, source)

    def read_dict(self, dictionary, source='<dict>'):
        """Read configuration from a dictionary.

        Keys are section names, values are dictionaries with keys and values
        that should be present in the section. If the used dictionary type
        preserves order, sections and their keys will be added in order.

        All types held in the dictionary are converted to strings during
        reading, including section names, option names and keys.

        Optional second argument is the `source' specifying the name of the
        dictionary being read.
        """
        elements_added = set()
        for section, keys in dictionary.items():
            section = str(section)
            try:
                self.add_section(section)
            except (DuplicateSectionError, ValueError):
                if self._strict and section in elements_added:
                    raise
            elements_added.add(section)
            for key, value in keys.items():
                key = self.optionxform(str(key))
                if value is not None:
                    value = str(value)
                if self._strict and (section, key) in elements_added:
                    raise DuplicateOptionError(section, key, source)
                elements_added.add((section, key))
                self.set(section, key, value)

    def readfp(self, fp, filename=None):
        """Deprecated, use read_file instead."""
        warnings.warn(
            "This method will be removed in future versions.  "
            "Use 'parser.read_file()' instead.",
            DeprecationWarning, stacklevel=2
        )
        self.read_file(fp, source=filename)

    def get(self, section, option, *, raw=False, vars=None, fallback=_UNSET):
        """Get an option value for a given section.

        If `vars' is provided, it must be a dictionary. The option is looked up
        in `vars' (if provided), `section', and in `DEFAULTSECT' in that order.
        If the key is not found and `fallback' is provided, it is used as
        a fallback value. `None' can be provided as a `fallback' value.

        If interpolation is enabled and the optional argument `raw' is False,
        all interpolations are expanded in the return values.

        Arguments `raw', `vars', and `fallback' are keyword only.

        The section DEFAULT is special.
        """
        try:
            d = self._unify_values(section, vars)
        except NoSectionError:
            if fallback is _UNSET:
                raise
            else:
                return fallback
        option = self.optionxform(option)
        try:
            value = d[option]
        except KeyError:
            if fallback is _UNSET:
                raise NoOptionError(option, section)
            else:
                return fallback

        if raw or value is None:
            return value
        else:
            return self._interpolation.before_get(self, section, option, value,
                                                  d)

    def _get(self, section, conv, option, **kwargs):
        return conv(self.get(section, option, **kwargs))

    def _get_conv(self, section, option, conv, *, raw=False, vars=None,
                  fallback=_UNSET, **kwargs):
        try:
            return self._get(section, conv, option, raw=raw, vars=vars,
                             **kwargs)
        except (NoSectionError, NoOptionError):
            if fallback is _UNSET:
                raise
            return fallback

    # getint, getfloat and getboolean provided directly for backwards compat
    def getint(self, section, option, *, raw=False, vars=None,
               fallback=_UNSET, **kwargs):
        return self._get_conv(section, option, int, raw=raw, vars=vars,
                              fallback=fallback, **kwargs)

    def getfloat(self, section, option, *, raw=False, vars=None,
                 fallback=_UNSET, **kwargs):
        return self._get_conv(section, option, float, raw=raw, vars=vars,
                              fallback=fallback, **kwargs)

    def getboolean(self, section, option, *, raw=False, vars=None,
                   fallback=_UNSET, **kwargs):
        return self._get_conv(section, option, self._convert_to_boolean,
                              raw=raw, vars=vars, fallback=fallback, **kwargs)

    def items(self, section=_UNSET, raw=False, vars=None):
        """Return a list of (name, value) tuples for each option in a section.

        All % interpolations are expanded in the return values, based on the
        defaults passed into the constructor, unless the optional argument
        `raw' is true.  Additional substitutions may be provided using the
        `vars' argument, which must be a dictionary whose contents overrides
        any pre-existing defaults.

        The section DEFAULT is special.
        """
        if section is _UNSET:
            return super().items()
        d = self._defaults.copy()
        try:
            d.update(self._sections[section])
        except KeyError:
            if section != self.default_section:
                raise NoSectionError(section)
        # Update with the entry specific variables
        if vars:
            for key, value in vars.items():
                d[self.optionxform(key)] = value
        value_getter = lambda option: self._interpolation.before_get(self,
            section, option, d[option], d)
        if raw:
            value_getter = lambda option: d[option]
        return [(option, value_getter(option)) for option in d.keys()]

    def popitem(self):
        """Remove a section from the parser and return it as
        a (section_name, section_proxy) tuple. If no section is present, raise
        KeyError.

        The section DEFAULT is never returned because it cannot be removed.
        """
        for key in self.sections():
            value = self[key]
            del self[key]
            return key, value
        raise KeyError

    def optionxform(self, optionstr):
        return optionstr.lower()

    def has_option(self, section, option):
        """Check for the existence of a given option in a given section.
        If the specified `section' is None or an empty string, DEFAULT is
        assumed. If the specified `section' does not exist, returns False."""
        if not section or section == self.default_section:
            option = self.optionxform(option)
            return option in self._defaults
        elif section not in self._sections:
            return False
        else:
            option = self.optionxform(option)
            return (option in self._sections[section]
                    or option in self._defaults)

    def set(self, section, option, value=None):
        """Set an option."""
        if value:
            value = self._interpolation.before_set(self, section, option,
                                                   value)
        if not section or section == self.default_section:
            sectdict = self._defaults
        else:
            try:
                sectdict = self._sections[section]
            except KeyError:
                raise NoSectionError(section) from None
        sectdict[self.optionxform(option)] = value

    def write(self, fp, space_around_delimiters=True):
        """Write an .ini-format representation of the configuration state.

        If `space_around_delimiters' is True (the default), delimiters
        between keys and values are surrounded by spaces.
        """
        if space_around_delimiters:
            d = " {} ".format(self._delimiters[0])
        else:
            d = self._delimiters[0]
        if self._defaults:
            self._write_section(fp, self.default_section,
                                    self._defaults.items(), d)
        for section in self._sections:
            self._write_section(fp, section,
                                self._sections[section].items(), d)

    def _write_section(self, fp, section_name, section_items, delimiter):
        """Write a single section to the specified `fp'."""
        fp.write("[{}]\n".format(section_name))
        for key, value in section_items:
            value = self._interpolation.before_write(self, section_name, key,
                                                     value)
            if value is not None or not self._allow_no_value:
                value = delimiter + str(value).replace('\n', '\n\t')
            else:
                value = ""
            fp.write("{}{}\n".format(key, value))
        fp.write("\n")

    def remove_option(self, section, option):
        """Remove an option."""
        if not section or section == self.default_section:
            sectdict = self._defaults
        else:
            try:
                sectdict = self._sections[section]
            except KeyError:
                raise NoSectionError(section) from None
        option = self.optionxform(option)
        existed = option in sectdict
        if existed:
            del sectdict[option]
        return existed

    def remove_section(self, section):
        """Remove a file section."""
        existed = section in self._sections
        if existed:
            del self._sections[section]
            del self._proxies[section]
        return existed

    def __getitem__(self, key):
        if key != self.default_section and not self.has_section(key):
            raise KeyError(key)
        return self._proxies[key]

    def __setitem__(self, key, value):
        # To conform with the mapping protocol, overwrites existing values in
        # the section.

        # XXX this is not atomic if read_dict fails at any point. Then again,
        # no update method in configparser is atomic in this implementation.
        if key == self.default_section:
            self._defaults.clear()
        elif key in self._sections:
            self._sections[key].clear()
        self.read_dict({key: value})

    def __delitem__(self, key):
        if key == self.default_section:
            raise ValueError("Cannot remove the default section.")
        if not self.has_section(key):
            raise KeyError(key)
        self.remove_section(key)

    def __contains__(self, key):
        return key == self.default_section or self.has_section(key)

    def __len__(self):
        return len(self._sections) + 1 # the default section

    def __iter__(self):
        # XXX does it break when underlying container state changed?
        return itertools.chain((self.default_section,), self._sections.keys())

    def _read(self, fp, fpname):
        """Parse a sectioned configuration file.

        Each section in a configuration file contains a header, indicated by
        a name in square brackets (`[]'), plus key/value options, indicated by
        `name' and `value' delimited with a specific substring (`=' or `:' by
        default).

        Values can span multiple lines, as long as they are indented deeper
        than the first line of the value. Depending on the parser's mode, blank
        lines may be treated as parts of multiline values or ignored.

        Configuration files may include comments, prefixed by specific
        characters (`#' and `;' by default). Comments may appear on their own
        in an otherwise empty line or may be entered in lines holding values or
        section names.
        """
        elements_added = set()
        cursect = None                        # None, or a dictionary
        sectname = None
        optname = None
        lineno = 0
        indent_level = 0
        e = None                              # None, or an exception
        for lineno, line in enumerate(fp, start=1):
            comment_start = sys.maxsize
            # strip inline comments
            inline_prefixes = {p: -1 for p in self._inline_comment_prefixes}
            while comment_start == sys.maxsize and inline_prefixes:
                next_prefixes = {}
                for prefix, index in inline_prefixes.items():
                    index = line.find(prefix, index+1)
                    if index == -1:
                        continue
                    next_prefixes[prefix] = index
                    if index == 0 or (index > 0 and line[index-1].isspace()):
                        comment_start = min(comment_start, index)
                inline_prefixes = next_prefixes
            # strip full line comments
            for prefix in self._comment_prefixes:
                if line.strip().startswith(prefix):
                    comment_start = 0
                    break
            if comment_start == sys.maxsize:
                comment_start = None
            value = line[:comment_start].strip()
            if not value:
                if self._empty_lines_in_values:
                    # add empty line to the value, but only if there was no
                    # comment on the line
                    if (comment_start is None and
                        cursect is not None and
                        optname and
                        cursect[optname] is not None):
                        cursect[optname].append('') # newlines added at join
                else:
                    # empty line marks end of value
                    indent_level = sys.maxsize
                continue
            # continuation line?
            first_nonspace = self.NONSPACECRE.search(line)
            cur_indent_level = first_nonspace.start() if first_nonspace else 0
            if (cursect is not None and optname and
                cur_indent_level > indent_level):
                cursect[optname].append(value)
            # a section header or option header?
            else:
                indent_level = cur_indent_level
                # is it a section header?
                mo = self.SECTCRE.match(value)
                if mo:
                    sectname = mo.group('header')
                    if sectname in self._sections:
                        if self._strict and sectname in elements_added:
                            raise DuplicateSectionError(sectname, fpname,
                                                        lineno)
                        cursect = self._sections[sectname]
                        elements_added.add(sectname)
                    elif sectname == self.default_section:
                        cursect = self._defaults
                    else:
                        cursect = self._dict()
                        self._sections[sectname] = cursect
                        self._proxies[sectname] = SectionProxy(self, sectname)
                        elements_added.add(sectname)
                    # So sections can't start with a continuation line
                    optname = None
                # no section header in the file?
                elif cursect is None:
                    raise MissingSectionHeaderError(fpname, lineno, line)
                # an option line?
                else:
                    mo = self._optcre.match(value)
                    if mo:
                        optname, vi, optval = mo.group('option', 'vi', 'value')
                        if not optname:
                            e = self._handle_error(e, fpname, lineno, line)
                        optname = self.optionxform(optname.rstrip())
                        if (self._strict and
                            (sectname, optname) in elements_added):
                            raise DuplicateOptionError(sectname, optname,
                                                       fpname, lineno)
                        elements_added.add((sectname, optname))
                        # This check is fine because the OPTCRE cannot
                        # match if it would set optval to None
                        if optval is not None:
                            optval = optval.strip()
                            cursect[optname] = [optval]
                        else:
                            # valueless option handling
                            cursect[optname] = None
                    else:
                        # a non-fatal parsing error occurred. set up the
                        # exception but keep going. the exception will be
                        # raised at the end of the file and will contain a
                        # list of all bogus lines
                        e = self._handle_error(e, fpname, lineno, line)
        # if any parsing errors occurred, raise an exception
        if e:
            raise e
        self._join_multiline_values()

    def _join_multiline_values(self):
        defaults = self.default_section, self._defaults
        all_sections = itertools.chain((defaults,),
                                       self._sections.items())
        for section, options in all_sections:
            for name, val in options.items():
                if isinstance(val, list):
                    val = '\n'.join(val).rstrip()
                options[name] = self._interpolation.before_read(self,
                                                                section,
                                                                name, val)

    def _handle_error(self, exc, fpname, lineno, line):
        if not exc:
            exc = ParsingError(fpname)
        exc.append(lineno, repr(line))
        return exc

    def _unify_values(self, section, vars):
        """Create a sequence of lookups with 'vars' taking priority over
        the 'section' which takes priority over the DEFAULTSECT.

        """
        sectiondict = {}
        try:
            sectiondict = self._sections[section]
        except KeyError:
            if section != self.default_section:
                raise NoSectionError(section)
        # Update with the entry specific variables
        vardict = {}
        if vars:
            for key, value in vars.items():
                if value is not None:
                    value = str(value)
                vardict[self.optionxform(key)] = value
        return _ChainMap(vardict, sectiondict, self._defaults)

    def _convert_to_boolean(self, value):
        """Return a boolean value translating from other types if necessary.
        """
        if value.lower() not in self.BOOLEAN_STATES:
            raise ValueError('Not a boolean: %s' % value)
        return self.BOOLEAN_STATES[value.lower()]

    def _validate_value_types(self, *, section="", option="", value=""):
        """Raises a TypeError for non-string values.

        The only legal non-string value if we allow valueless
        options is None, so we need to check if the value is a
        string if:
        - we do not allow valueless options, or
        - we allow valueless options but the value is not None

        For compatibility reasons this method is not used in classic set()
        for RawConfigParsers. It is invoked in every case for mapping protocol
        access and in ConfigParser.set().
        """
        if not isinstance(section, str):
            raise TypeError("section names must be strings")
        if not isinstance(option, str):
            raise TypeError("option keys must be strings")
        if not self._allow_no_value or value:
            if not isinstance(value, str):
                raise TypeError("option values must be strings")

    @property
    def converters(self):
        return self._converters


class ConfigParser(RawConfigParser):
    """ConfigParser implementing interpolation."""

    _DEFAULT_INTERPOLATION = BasicInterpolation()

    def set(self, section, option, value=None):
        """Set an option.  Extends RawConfigParser.set by validating type and
        interpolation syntax on the value."""
        self._validate_value_types(option=option, value=value)
        super().set(section, option, value)

    def add_section(self, section):
        """Create a new section in the configuration.  Extends
        RawConfigParser.add_section by validating if the section name is
        a string."""
        self._validate_value_types(section=section)
        super().add_section(section)


class SafeConfigParser(ConfigParser):
    """ConfigParser alias for backwards compatibility purposes."""

    def __init__(self, *args, **kwargs):
        super().__init__(*args, **kwargs)
        warnings.warn(
            "The SafeConfigParser class has been renamed to ConfigParser "
            "in Python 3.2. This alias will be removed in future versions."
            " Use ConfigParser directly instead.",
            DeprecationWarning, stacklevel=2
        )


class SectionProxy(MutableMapping):
    """A proxy for a single section from a parser."""

    def __init__(self, parser, name):
        """Creates a view on a section of the specified `name` in `parser`."""
        self._parser = parser
        self._name = name
        for conv in parser.converters:
            key = 'get' + conv
            getter = functools.partial(self.get, _impl=getattr(parser, key))
            setattr(self, key, getter)

    def __repr__(self):
        return '<Section: {}>'.format(self._name)

    def __getitem__(self, key):
        if not self._parser.has_option(self._name, key):
            raise KeyError(key)
        return self._parser.get(self._name, key)

    def __setitem__(self, key, value):
        self._parser._validate_value_types(option=key, value=value)
        return self._parser.set(self._name, key, value)

    def __delitem__(self, key):
        if not (self._parser.has_option(self._name, key) and
                self._parser.remove_option(self._name, key)):
            raise KeyError(key)

    def __contains__(self, key):
        return self._parser.has_option(self._name, key)

    def __len__(self):
        return len(self._options())

    def __iter__(self):
        return self._options().__iter__()

    def _options(self):
        if self._name != self._parser.default_section:
            return self._parser.options(self._name)
        else:
            return self._parser.defaults()

    @property
    def parser(self):
        # The parser object of the proxy is read-only.
        return self._parser

    @property
    def name(self):
        # The name of the section on a proxy is read-only.
        return self._name

    def get(self, option, fallback=None, *, raw=False, vars=None,
            _impl=None, **kwargs):
        """Get an option value.

        Unless `fallback` is provided, `None` will be returned if the option
        is not found.

        """
        # If `_impl` is provided, it should be a getter method on the parser
        # object that provides the desired type conversion.
        if not _impl:
            _impl = self._parser.get
        return _impl(self._name, option, raw=raw, vars=vars,
                     fallback=fallback, **kwargs)


class ConverterMapping(MutableMapping):
    """Enables reuse of get*() methods between the parser and section proxies.

    If a parser class implements a getter directly, the value for the given
    key will be ``None``. The presence of the converter name here enables
    section proxies to find and use the implementation on the parser class.
    """

    GETTERCRE = re.compile(r"^get(?P<name>.+)$")

    def __init__(self, parser):
        self._parser = parser
        self._data = {}
        for getter in dir(self._parser):
            m = self.GETTERCRE.match(getter)
            if not m or not callable(getattr(self._parser, getter)):
                continue
            self._data[m.group('name')] = None   # See class docstring.

    def __getitem__(self, key):
        return self._data[key]

    def __setitem__(self, key, value):
        try:
            k = 'get' + key
        except TypeError:
            raise ValueError('Incompatible key: {} (type: {})'
                             ''.format(key, type(key)))
        if k == 'get':
            raise ValueError('Incompatible key: cannot use "" as a name')
        self._data[key] = value
        func = functools.partial(self._parser._get_conv, conv=value)
        func.converter = value
        setattr(self._parser, k, func)
        for proxy in self._parser.values():
            getter = functools.partial(proxy.get, _impl=func)
            setattr(proxy, k, getter)

    def __delitem__(self, key):
        try:
            k = 'get' + (key or None)
        except TypeError:
            raise KeyError(key)
        del self._data[key]
        for inst in itertools.chain((self._parser,), self._parser.values()):
            try:
                delattr(inst, k)
            except AttributeError:
                # don't raise since the entry was present in _data, silently
                # clean up
                continue

    def __iter__(self):
        return iter(self._data)

    def __len__(self):
        return len(self._data)<|MERGE_RESOLUTION|>--- conflicted
+++ resolved
@@ -430,11 +430,7 @@
                     v = map[var]
                 except KeyError:
                     raise InterpolationMissingOptionError(
-<<<<<<< HEAD
-                        option, section, rest, var) from None
-=======
-                        option, section, rawval, var)
->>>>>>> ac37ba07
+                        option, section, rawval, var) from None
                 if "%" in v:
                     self._interpolate_some(parser, option, accum, v,
                                            section, map, depth + 1)
@@ -507,11 +503,7 @@
                             "More than one ':' found: %r" % (rest,))
                 except (KeyError, NoSectionError, NoOptionError):
                     raise InterpolationMissingOptionError(
-<<<<<<< HEAD
-                        option, section, rest, ":".join(path)) from None
-=======
-                        option, section, rawval, ":".join(path))
->>>>>>> ac37ba07
+                        option, section, rawval, ":".join(path)) from None
                 if "$" in v:
                     self._interpolate_some(parser, opt, accum, v, sect,
                                            dict(parser.items(sect, raw=True)),
