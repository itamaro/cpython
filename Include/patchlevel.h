--- conflicted
+++ resolved
@@ -23,13 +23,9 @@
 #define PY_RELEASE_SERIAL       0
 
 /* Version as a string */
-<<<<<<< HEAD
 // START META PATCH (append `+meta` to version string)
-#define PY_VERSION              "3.12.3+meta"
+#define PY_VERSION              "3.12.4+meta"
 // END META PATCH
-=======
-#define PY_VERSION              "3.12.4"
->>>>>>> 8e8a4baf
 /*--end constants--*/
 
 /* Version as a single 4-byte hex number, e.g. 0x010502B2 == 1.5.2b2.
