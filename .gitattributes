--- conflicted
+++ resolved
@@ -64,7 +64,6 @@
 # To always hide generated files in local diffs, mark them as binary:
 # $ git config diff.generated.binary true
 #
-<<<<<<< HEAD
 # START META PATCH (manually expand gitattributes macros due to ShipIt limitations)
 **/clinic/*.c.h                                     linguist-generated=true diff=generated
 *_db.h                                              linguist-generated=true diff=generated
@@ -80,6 +79,7 @@
 Lib/test/levenshtein_examples.json                  linguist-generated=true diff=generated
 Lib/test/test_stable_abi_ctypes.py                  linguist-generated=true diff=generated
 Lib/token.py                                        linguist-generated=true diff=generated
+Misc/sbom.spdx.json                                 linguist-generated=true diff=generated
 Objects/typeslots.inc                               linguist-generated=true diff=generated
 PC/python3dll.c                                     linguist-generated=true diff=generated
 Parser/parser.c                                     linguist-generated=true diff=generated
@@ -92,35 +92,4 @@
 Tools/peg_generator/pegen/grammar_parser.py         linguist-generated=true diff=generated
 aclocal.m4                                          linguist-generated=true diff=generated
 configure                                           linguist-generated=true diff=generated
-# END META PATCH
-=======
-[attr]generated linguist-generated=true diff=generated
-
-**/clinic/*.c.h                                     generated
-*_db.h                                              generated
-Doc/data/stable_abi.dat                             generated
-Doc/library/token-list.inc                          generated
-Include/internal/pycore_ast.h                       generated
-Include/internal/pycore_ast_state.h                 generated
-Include/internal/pycore_opcode.h                    generated
-Include/internal/pycore_*_generated.h               generated
-Include/opcode.h                                    generated
-Include/token.h                                     generated
-Lib/keyword.py                                      generated
-Lib/test/levenshtein_examples.json                  generated
-Lib/test/test_stable_abi_ctypes.py                  generated
-Lib/token.py                                        generated
-Misc/sbom.spdx.json                                 generated
-Objects/typeslots.inc                               generated
-PC/python3dll.c                                     generated
-Parser/parser.c                                     generated
-Parser/token.c                                      generated
-Programs/test_frozenmain.h                          generated
-Python/Python-ast.c                                 generated
-Python/generated_cases.c.h                          generated
-Python/opcode_targets.h                             generated
-Python/stdlib_module_names.h                        generated
-Tools/peg_generator/pegen/grammar_parser.py         generated
-aclocal.m4                                          generated
-configure                                           generated
->>>>>>> 6abddd9f
+# END META PATCH